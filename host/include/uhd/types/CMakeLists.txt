#
# Copyright 2010-2011 Ettus Research LLC
#
# This program is free software: you can redistribute it and/or modify
# it under the terms of the GNU General Public License as published by
# the Free Software Foundation, either version 3 of the License, or
# (at your option) any later version.
#
# This program is distributed in the hope that it will be useful,
# but WITHOUT ANY WARRANTY; without even the implied warranty of
# MERCHANTABILITY or FITNESS FOR A PARTICULAR PURPOSE.  See the
# GNU General Public License for more details.
#
# You should have received a copy of the GNU General Public License
# along with this program.  If not, see <http://www.gnu.org/licenses/>.
#


UHD_INSTALL(FILES
    clock_config.hpp
    device_addr.hpp
    dict.ipp
    dict.hpp
<<<<<<< HEAD
    direction.hpp
=======
    endianness.hpp
>>>>>>> 2a49dbbc
    io_type.hpp
    mac_addr.hpp
    metadata.hpp
    otw_type.hpp
    ranges.hpp
    ref_vector.hpp
    sensors.hpp
    serial.hpp
    sid.hpp
    stream_cmd.hpp
    time_spec.hpp
    tune_request.hpp
    tune_result.hpp
    wb_iface.hpp
    DESTINATION ${INCLUDE_DIR}/uhd/types
    COMPONENT headers
)<|MERGE_RESOLUTION|>--- conflicted
+++ resolved
@@ -21,11 +21,8 @@
     device_addr.hpp
     dict.ipp
     dict.hpp
-<<<<<<< HEAD
     direction.hpp
-=======
     endianness.hpp
->>>>>>> 2a49dbbc
     io_type.hpp
     mac_addr.hpp
     metadata.hpp
