//
// Copyright 2010-2011,2014 Ettus Research LLC
//
// This program is free software: you can redistribute it and/or modify
// it under the terms of the GNU General Public License as published by
// the Free Software Foundation, either version 3 of the License, or
// (at your option) any later version.
//
// This program is distributed in the hope that it will be useful,
// but WITHOUT ANY WARRANTY; without even the implied warranty of
// MERCHANTABILITY or FITNESS FOR A PARTICULAR PURPOSE.  See the
// GNU General Public License for more details.
//
// You should have received a copy of the GNU General Public License
// along with this program.  If not, see <http://www.gnu.org/licenses/>.
//

#include <uhd/types/tune_request.hpp>
#include <uhd/utils/thread_priority.hpp>
#include <uhd/utils/safe_main.hpp>
#include <uhd/usrp/multi_usrp.hpp>
#include <uhd/exception.hpp>
#include <boost/program_options.hpp>
#include <boost/format.hpp>
#include <boost/thread.hpp>
#include <iostream>
#include <fstream>
#include <csignal>
#include <complex>

namespace po = boost::program_options;

static bool stop_signal_called = false;
void sig_int_handler(int){stop_signal_called = true;}

template<typename samp_type> void recv_to_file(
    uhd::usrp::multi_usrp::sptr usrp,
    const std::string &cpu_format,
    const std::string &wire_format,
    const std::string &file,
    size_t samps_per_buff,
    unsigned long long num_requested_samples,
    double time_requested = 0.0,
    bool bw_summary = false,
    bool stats = false,
    bool null = false,
    bool enable_size_map = false,
    bool continue_on_bad_packet = false
){
    unsigned long long num_total_samps = 0;
    //create a receive streamer
    uhd::stream_args_t stream_args(cpu_format,wire_format);
    uhd::rx_streamer::sptr rx_stream = usrp->get_rx_stream(stream_args);

    uhd::rx_metadata_t md;
    std::vector<samp_type> buff(samps_per_buff);
    std::ofstream outfile;
    if (not null)
        outfile.open(file.c_str(), std::ofstream::binary);
    bool overflow_message = true;

    //setup streaming
    uhd::stream_cmd_t stream_cmd((num_requested_samples == 0)?
        uhd::stream_cmd_t::STREAM_MODE_START_CONTINUOUS:
        uhd::stream_cmd_t::STREAM_MODE_NUM_SAMPS_AND_DONE
    );
    stream_cmd.num_samps = num_requested_samples;
    stream_cmd.stream_now = true;
    stream_cmd.time_spec = uhd::time_spec_t();
    rx_stream->issue_stream_cmd(stream_cmd);

    boost::system_time start = boost::get_system_time();
    unsigned long long ticks_requested = (long)(time_requested * (double)boost::posix_time::time_duration::ticks_per_second());
    boost::posix_time::time_duration ticks_diff;
    boost::system_time last_update = start;
    unsigned long long last_update_samps = 0;

    typedef std::map<size_t,size_t> SizeMap;
    SizeMap mapSizes;

    while(not stop_signal_called and (num_requested_samples != num_total_samps or num_requested_samples == 0)) {
        boost::system_time now = boost::get_system_time();

        size_t num_rx_samps = rx_stream->recv(&buff.front(), buff.size(), md, 3.0, enable_size_map);

        if (md.error_code == uhd::rx_metadata_t::ERROR_CODE_TIMEOUT) {
            std::cout << boost::format("Timeout while streaming") << std::endl;
            break;
        }
        if (md.error_code == uhd::rx_metadata_t::ERROR_CODE_OVERFLOW){
            if (overflow_message) {
                overflow_message = false;
                std::cerr << boost::format(
                    "Got an overflow indication. Please consider the following:\n"
                    "  Your write medium must sustain a rate of %fMB/s.\n"
                    "  Dropped samples will not be written to the file.\n"
                    "  Please modify this example for your purposes.\n"
                    "  This message will not appear again.\n"
                ) % (usrp->get_rx_rate()*sizeof(samp_type)/1e6);
            }
            continue;
        }
        if (md.error_code != uhd::rx_metadata_t::ERROR_CODE_NONE){
            std::string error = str(boost::format("Receiver error: %s") % md.strerror());
            if (continue_on_bad_packet){
                std::cerr << error << std::endl;
                continue;
            }
            else
                throw std::runtime_error(error);
        }

        if (enable_size_map) {
            SizeMap::iterator it = mapSizes.find(num_rx_samps);
            if (it == mapSizes.end())
                mapSizes[num_rx_samps] = 0;
            mapSizes[num_rx_samps] += 1;
        }

        num_total_samps += num_rx_samps;

        if (outfile.is_open())
            outfile.write((const char*)&buff.front(), num_rx_samps*sizeof(samp_type));

        if (bw_summary) {
            last_update_samps += num_rx_samps;
            boost::posix_time::time_duration update_diff = now - last_update;
            if (update_diff.ticks() > boost::posix_time::time_duration::ticks_per_second()) {
                double t = (double)update_diff.ticks() / (double)boost::posix_time::time_duration::ticks_per_second();
                double r = (double)last_update_samps / t;
                std::cout << boost::format("\t%f Msps") % (r/1e6) << std::endl;
                last_update_samps = 0;
                last_update = now;
            }
        }

        ticks_diff = now - start;
        if (ticks_requested > 0){
            if ((unsigned long long)ticks_diff.ticks() > ticks_requested)
                break;
        }
    }

    stream_cmd.stream_mode = uhd::stream_cmd_t::STREAM_MODE_STOP_CONTINUOUS;
    rx_stream->issue_stream_cmd(stream_cmd);

    if (outfile.is_open())
        outfile.close();

    if (stats) {
        std::cout << std::endl;

        double t = (double)ticks_diff.ticks() / (double)boost::posix_time::time_duration::ticks_per_second();
        std::cout << boost::format("Received %d samples in %f seconds") % num_total_samps % t << std::endl;
        double r = (double)num_total_samps / t;
        std::cout << boost::format("%f Msps") % (r/1e6) << std::endl;

        if (enable_size_map) {
            std::cout << std::endl;
            std::cout << "Packet size map (bytes: count)" << std::endl;
            for (SizeMap::iterator it = mapSizes.begin(); it != mapSizes.end(); it++)
                std::cout << it->first << ":\t" << it->second << std::endl;
        }
    }
}

typedef boost::function<uhd::sensor_value_t (const std::string&)> get_sensor_fn_t;

bool check_locked_sensor(std::vector<std::string> sensor_names, const char* sensor_name, get_sensor_fn_t get_sensor_fn, double setup_time){
    if (std::find(sensor_names.begin(), sensor_names.end(), sensor_name) == sensor_names.end())
        return false;

    boost::system_time start = boost::get_system_time();
    boost::system_time first_lock_time;

    std::cout << boost::format("Waiting for \"%s\": ") % sensor_name;
    std::cout.flush();

    while (true) {
        if ((not first_lock_time.is_not_a_date_time()) and
                (boost::get_system_time() > (first_lock_time + boost::posix_time::seconds(setup_time))))
        {
            std::cout << " locked." << std::endl;
            break;
        }
        if (get_sensor_fn(sensor_name).to_bool()){
            if (first_lock_time.is_not_a_date_time())
                first_lock_time = boost::get_system_time();
            std::cout << "+";
            std::cout.flush();
        }
        else {
            first_lock_time = boost::system_time();	//reset to 'not a date time'

            if (boost::get_system_time() > (start + boost::posix_time::seconds(setup_time))){
                std::cout << std::endl;
                throw std::runtime_error(str(boost::format("timed out waiting for consecutive locks on sensor \"%s\"") % sensor_name));
            }
            std::cout << "_";
            std::cout.flush();
        }
        boost::this_thread::sleep(boost::posix_time::milliseconds(100));
    }
    std::cout << std::endl;
    return true;
}

int UHD_SAFE_MAIN(int argc, char *argv[]){
    uhd::set_thread_priority_safe();

    //variables to be set by po
    std::string args, file, type, ant, subdev, ref, wirefmt;
    size_t total_num_samps, spb;
    double rate, freq, gain, bw, total_time, setup_time;

    //setup the program options
    po::options_description desc("Allowed options");
    desc.add_options()
        ("help", "help message")
        ("args", po::value<std::string>(&args)->default_value(""), "multi uhd device address args")
        ("file", po::value<std::string>(&file)->default_value("usrp_samples.dat"), "name of the file to write binary samples to")
        ("type", po::value<std::string>(&type)->default_value("short"), "sample type: double, float, or short")
        ("nsamps", po::value<size_t>(&total_num_samps)->default_value(0), "total number of samples to receive")
        ("duration", po::value<double>(&total_time)->default_value(0), "total number of seconds to receive")
        ("time", po::value<double>(&total_time), "(DEPRECATED) will go away soon! Use --duration instead")
        ("spb", po::value<size_t>(&spb)->default_value(10000), "samples per buffer")
        ("rate", po::value<double>(&rate)->default_value(1e6), "rate of incoming samples")
        ("freq", po::value<double>(&freq)->default_value(0.0), "RF center frequency in Hz")
        ("gain", po::value<double>(&gain), "gain for the RF chain")
        ("ant", po::value<std::string>(&ant), "antenna selection")
        ("subdev", po::value<std::string>(&subdev), "subdevice specification")
        ("bw", po::value<double>(&bw), "analog frontend filter bandwidth in Hz")
        ("ref", po::value<std::string>(&ref)->default_value("internal"), "reference source (internal, external, mimo)")
        ("wirefmt", po::value<std::string>(&wirefmt)->default_value("sc16"), "wire format (sc8 or sc16)")
        ("setup", po::value<double>(&setup_time)->default_value(1.0), "seconds of setup time")
        ("progress", "periodically display short-term bandwidth")
        ("stats", "show average bandwidth on exit")
        ("sizemap", "track packet size and display breakdown on exit")
        ("null", "run without writing to file")
        ("continue", "don't abort on a bad packet")
        ("skip-lo", "skip checking LO lock status")
        ("int-n", "tune USRP with integer-N tuning")
    ;
    po::variables_map vm;
    po::store(po::parse_command_line(argc, argv, desc), vm);
    po::notify(vm);

    //print the help message
    if (vm.count("help")) {
        std::cout << boost::format("UHD RX samples to file %s") % desc << std::endl;
        std::cout
            << std::endl
            << "This application streams data from a single channel of a USRP device to a file.\n"
            << std::endl;
        return ~0;
    }

    bool bw_summary = vm.count("progress") > 0;
    bool stats = vm.count("stats") > 0;
    bool null = vm.count("null") > 0;
    bool enable_size_map = vm.count("sizemap") > 0;
    bool continue_on_bad_packet = vm.count("continue") > 0;

    if (enable_size_map)
        std::cout << "Packet size tracking enabled - will only recv one packet at a time!" << std::endl;

    //create a usrp device
    std::cout << std::endl;
    std::cout << boost::format("Creating the usrp device with: %s...") % args << std::endl;
    uhd::usrp::multi_usrp::sptr usrp = uhd::usrp::multi_usrp::make(args);

    //Lock mboard clocks
    usrp->set_clock_source(ref);

    //always select the subdevice first, the channel mapping affects the other settings
    if (vm.count("subdev")) usrp->set_rx_subdev_spec(subdev);

    std::cout << boost::format("Using Device: %s") % usrp->get_pp_string() << std::endl;

    //set the sample rate
    if (rate <= 0.0){
        std::cerr << "Please specify a valid sample rate" << std::endl;
        return ~0;
    }
    std::cout << boost::format("Setting RX Rate: %f Msps...") % (rate/1e6) << std::endl;
    usrp->set_rx_rate(rate);
    std::cout << boost::format("Actual RX Rate: %f Msps...") % (usrp->get_rx_rate()/1e6) << std::endl << std::endl;

    //set the center frequency
    if (vm.count("freq")) { //with default of 0.0 this will always be true
        std::cout << boost::format("Setting RX Freq: %f MHz...") % (freq/1e6) << std::endl;
        uhd::tune_request_t tune_request(freq);
        if(vm.count("int-n")) tune_request.args = uhd::device_addr_t("mode_n=integer");
        usrp->set_rx_freq(tune_request);
        std::cout << boost::format("Actual RX Freq: %f MHz...") % (usrp->get_rx_freq()/1e6) << std::endl << std::endl;
    }

    //set the rf gain
    if (vm.count("gain")) {
        std::cout << boost::format("Setting RX Gain: %f dB...") % gain << std::endl;
        usrp->set_rx_gain(gain);
        std::cout << boost::format("Actual RX Gain: %f dB...") % usrp->get_rx_gain() << std::endl << std::endl;
    }

<<<<<<< HEAD
    //set the IF filter bandwidth
    if (vm.count("bw")) {
        std::cout << boost::format("Setting RX Bandwidth: %f MHz...") % bw << std::endl;
=======
    //set the analog frontend filter bandwidth
    if (vm.count("bw")){
        std::cout << boost::format("Setting RX Bandwidth: %f MHz...") % (bw/1e6) << std::endl;
>>>>>>> ec7eedcc
        usrp->set_rx_bandwidth(bw);
        std::cout << boost::format("Actual RX Bandwidth: %f MHz...") % (usrp->get_rx_bandwidth()/1e6) << std::endl << std::endl;
    }

    //set the antenna
    if (vm.count("ant")) usrp->set_rx_antenna(ant);

    boost::this_thread::sleep(boost::posix_time::seconds(setup_time)); //allow for some setup time

    //check Ref and LO Lock detect
    if (not vm.count("skip-lo")){
        check_locked_sensor(usrp->get_rx_sensor_names(0), "lo_locked", boost::bind(&uhd::usrp::multi_usrp::get_rx_sensor, usrp, _1, 0), setup_time);
        if (ref == "mimo")
            check_locked_sensor(usrp->get_mboard_sensor_names(0), "mimo_locked", boost::bind(&uhd::usrp::multi_usrp::get_mboard_sensor, usrp, _1, 0), setup_time);
        if (ref == "external")
            check_locked_sensor(usrp->get_mboard_sensor_names(0), "ref_locked", boost::bind(&uhd::usrp::multi_usrp::get_mboard_sensor, usrp, _1, 0), setup_time);
    }

    if (total_num_samps == 0){
        std::signal(SIGINT, &sig_int_handler);
        std::cout << "Press Ctrl + C to stop streaming..." << std::endl;
    }

#define recv_to_file_args(format) \
    (usrp, format, wirefmt, file, spb, total_num_samps, total_time, bw_summary, stats, null, enable_size_map, continue_on_bad_packet)
    //recv to file
    if (type == "double") recv_to_file<std::complex<double> >recv_to_file_args("fc64");
    else if (type == "float") recv_to_file<std::complex<float> >recv_to_file_args("fc32");
    else if (type == "short") recv_to_file<std::complex<short> >recv_to_file_args("sc16");
    else throw std::runtime_error("Unknown type " + type);

    //finished
    std::cout << std::endl << "Done!" << std::endl << std::endl;

    return EXIT_SUCCESS;
}<|MERGE_RESOLUTION|>--- conflicted
+++ resolved
@@ -302,15 +302,9 @@
         std::cout << boost::format("Actual RX Gain: %f dB...") % usrp->get_rx_gain() << std::endl << std::endl;
     }
 
-<<<<<<< HEAD
     //set the IF filter bandwidth
     if (vm.count("bw")) {
-        std::cout << boost::format("Setting RX Bandwidth: %f MHz...") % bw << std::endl;
-=======
-    //set the analog frontend filter bandwidth
-    if (vm.count("bw")){
         std::cout << boost::format("Setting RX Bandwidth: %f MHz...") % (bw/1e6) << std::endl;
->>>>>>> ec7eedcc
         usrp->set_rx_bandwidth(bw);
         std::cout << boost::format("Actual RX Bandwidth: %f MHz...") % (usrp->get_rx_bandwidth()/1e6) << std::endl << std::endl;
     }
