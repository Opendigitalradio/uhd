//
// Copyright 2012-2015 Ettus Research LLC
//
// This program is free software: you can redistribute it and/or modify
// it under the terms of the GNU General Public License as published by
// the Free Software Foundation, either version 3 of the License, or
// (at your option) any later version.
//
// This program is distributed in the hope that it will be useful,
// but WITHOUT ANY WARRANTY; without even the implied warranty of
// MERCHANTABILITY or FITNESS FOR A PARTICULAR PURPOSE.  See the
// GNU General Public License for more details.
//
// You should have received a copy of the GNU General Public License
// along with this program.  If not, see <http://www.gnu.org/licenses/>.
//

#ifndef INCLUDED_B200_IMPL_HPP
#define INCLUDED_B200_IMPL_HPP

#include "b200_iface.hpp"
#include "b200_uart.hpp"
#include "b200_cores.hpp"
#include "ad9361_ctrl.hpp"
#include "adf4001_ctrl.hpp"
#include "rx_vita_core_3000.hpp"
#include "tx_vita_core_3000.hpp"
#include "time_core_3000.hpp"
#include "gpio_core_200.hpp"
#include "radio_ctrl_core_3000.hpp"
#include "rx_dsp_core_3000.hpp"
#include "tx_dsp_core_3000.hpp"
#include <uhd/device.hpp>
#include <uhd/property_tree.hpp>
#include <uhd/utils/pimpl.hpp>
#include <uhd/utils/tasks.hpp>
#include <uhd/types/dict.hpp>
#include <uhd/types/sensors.hpp>
#include <uhd/types/clock_config.hpp>
#include <uhd/types/stream_cmd.hpp>
#include <uhd/usrp/mboard_eeprom.hpp>
#include <uhd/usrp/subdev_spec.hpp>
#include <uhd/usrp/gps_ctrl.hpp>
#include <uhd/transport/usb_zero_copy.hpp>
#include <uhd/transport/bounded_buffer.hpp>
#include <boost/weak_ptr.hpp>
#include "recv_packet_demuxer_3000.hpp"
static const boost::uint8_t  B200_FW_COMPAT_NUM_MAJOR = 7;
static const boost::uint8_t  B200_FW_COMPAT_NUM_MINOR = 0;
<<<<<<< HEAD
static const boost::uint16_t B200_FPGA_COMPAT_NUM = 7;
=======
static const boost::uint16_t B200_FPGA_COMPAT_NUM = 8;
>>>>>>> 5f4470a8
static const double          B200_BUS_CLOCK_RATE = 100e6;
static const double          B200_DEFAULT_TICK_RATE = 32e6;
static const double          B200_DEFAULT_FREQ = 100e6; // Hz
static const double          B200_DEFAULT_DECIM  = 128;
static const double          B200_DEFAULT_INTERP = 128;
static const double          B200_DEFAULT_RX_GAIN = 0; // dB
static const double          B200_DEFAULT_TX_GAIN = 0; // dB
static const boost::uint32_t B200_GPSDO_ST_NONE = 0x83;
static const size_t B200_MAX_RATE_USB2              =  53248000; // bytes/s
static const size_t B200_MAX_RATE_USB3              = 500000000; // bytes/s

#define FLIP_SID(sid) (((sid)<<16)|((sid)>>16))

static const boost::uint32_t B200_CTRL0_MSG_SID = 0x00000010;
static const boost::uint32_t B200_RESP0_MSG_SID = FLIP_SID(B200_CTRL0_MSG_SID);

static const boost::uint32_t B200_CTRL1_MSG_SID = 0x00000020;
static const boost::uint32_t B200_RESP1_MSG_SID = FLIP_SID(B200_CTRL1_MSG_SID);

static const boost::uint32_t B200_TX_DATA0_SID = 0x00000050;
static const boost::uint32_t B200_TX_MSG0_SID = FLIP_SID(B200_TX_DATA0_SID);

static const boost::uint32_t B200_TX_DATA1_SID = 0x00000060;
static const boost::uint32_t B200_TX_MSG1_SID = FLIP_SID(B200_TX_DATA1_SID);

static const boost::uint32_t B200_RX_DATA0_SID = 0x000000A0;
static const boost::uint32_t B200_RX_DATA1_SID = 0x000000B0;

static const boost::uint32_t B200_TX_GPS_UART_SID = 0x00000030;
static const boost::uint32_t B200_RX_GPS_UART_SID = FLIP_SID(B200_TX_GPS_UART_SID);

static const boost::uint32_t B200_LOCAL_CTRL_SID = 0x00000040;
static const boost::uint32_t B200_LOCAL_RESP_SID = FLIP_SID(B200_LOCAL_CTRL_SID);

/***********************************************************************
 * The B200 Capability Constants
 **********************************************************************/

//! Implementation guts
class b200_impl : public uhd::device
{
public:
    //structors
    b200_impl(const uhd::device_addr_t &);
    ~b200_impl(void);

    //the io interface
    uhd::rx_streamer::sptr get_rx_stream(const uhd::stream_args_t &args);
    uhd::tx_streamer::sptr get_tx_stream(const uhd::stream_args_t &args);
    bool recv_async_msg(uhd::async_metadata_t &, double);

    //! Check that the combination of stream args and tick rate are valid.
    //
    // Basically figures out the arguments for enforce_tick_rate_limits()
    // and calls said method. If arguments are invalid, throws a
    // uhd::value_error.
    void check_streamer_args(const uhd::stream_args_t &args, double tick_rate, const std::string &direction = "");

private:
    b200_type_t _b200_type;
    size_t      _revision;

    //controllers
    b200_iface::sptr _iface;
    radio_ctrl_core_3000::sptr _local_ctrl;
    uhd::usrp::ad9361_ctrl::sptr _codec_ctrl;
    b200_local_spi_core::sptr _spi_iface;
    boost::shared_ptr<uhd::usrp::adf4001_ctrl> _adf4001_iface;
    uhd::gps_ctrl::sptr _gps;

    //transports
    uhd::transport::zero_copy_if::sptr _data_transport;
    uhd::transport::zero_copy_if::sptr _ctrl_transport;
    uhd::usrp::recv_packet_demuxer_3000::sptr _demux;

    boost::weak_ptr<uhd::rx_streamer> _rx_streamer;
    boost::weak_ptr<uhd::tx_streamer> _tx_streamer;

    boost::mutex _transport_setup_mutex;

    //async ctrl + msgs
    uhd::msg_task::sptr _async_task;
    typedef uhd::transport::bounded_buffer<uhd::async_metadata_t> async_md_type;
    struct AsyncTaskData
    {
        boost::shared_ptr<async_md_type> async_md;
        boost::weak_ptr<radio_ctrl_core_3000> local_ctrl;
        boost::weak_ptr<radio_ctrl_core_3000> radio_ctrl[2];
        b200_uart::sptr gpsdo_uart;
    };
    boost::shared_ptr<AsyncTaskData> _async_task_data;
    boost::optional<uhd::msg_task::msg_type_t> handle_async_task(uhd::transport::zero_copy_if::sptr, boost::shared_ptr<AsyncTaskData>);

    void register_loopback_self_test(uhd::wb_iface::sptr iface);
    void codec_loopback_self_test(uhd::wb_iface::sptr iface);
    void set_mb_eeprom(const uhd::usrp::mboard_eeprom_t &);
    void check_fw_compat(void);
    void check_fpga_compat(void);
    uhd::usrp::subdev_spec_t coerce_subdev_spec(const uhd::usrp::subdev_spec_t &);
    void update_subdev_spec(const std::string &tx_rx, const uhd::usrp::subdev_spec_t &);
    void update_time_source(const std::string &);
    void update_clock_source(const std::string &);
    void update_bandsel(const std::string& which, double freq);
    void update_antenna_sel(const size_t which, const std::string &ant);
    uhd::sensor_value_t get_ref_locked(void);
    uhd::sensor_value_t get_fe_pll_locked(const bool is_tx);

    //perifs in the radio core
    struct radio_perifs_t
    {
        radio_ctrl_core_3000::sptr ctrl;
        gpio_core_200_32wo::sptr atr;
        gpio_core_200::sptr fp_gpio;
        time_core_3000::sptr time64;
        rx_vita_core_3000::sptr framer;
        rx_dsp_core_3000::sptr ddc;
        tx_vita_core_3000::sptr deframer;
        tx_dsp_core_3000::sptr duc;
        boost::weak_ptr<uhd::rx_streamer> rx_streamer;
        boost::weak_ptr<uhd::tx_streamer> tx_streamer;
        bool ant_rx2;
    };
    std::vector<radio_perifs_t> _radio_perifs;

    //mapping of AD936x frontends (FE1 and FE2) to radio perif index (0 and 1)
    //FE1 corresponds to the ports labeled "RF B" on the B200/B210
    //FE2 corresponds to the ports labeled "RF A" on the B200/B210
    //the mapping is product and revision specific
    size_t _fe1;
    size_t _fe2;

    /*! \brief Setup the DSP chain for one radio front-end.
     *
     */
    void setup_radio(const size_t radio_index);
    void handle_overflow(const size_t radio_index);

    struct gpio_state {
        boost::uint32_t  tx_bandsel_a, tx_bandsel_b, rx_bandsel_a, rx_bandsel_b, rx_bandsel_c, codec_arst, mimo, ref_sel, swap_atr;

        gpio_state() {
            tx_bandsel_a = 0;
            tx_bandsel_b = 0;
            rx_bandsel_a = 0;
            rx_bandsel_b = 0;
            rx_bandsel_c = 0;
            codec_arst = 0;
            mimo = 0;
            ref_sel = 0;
            swap_atr = 0;
        }
    } _gpio_state;

    void update_gpio_state(void);
    void reset_codec_dcm(void);

    void update_enables(void);
    void update_atrs(void);

    boost::uint32_t get_fp_gpio(gpio_core_200::sptr);
    void set_fp_gpio(gpio_core_200::sptr, const gpio_attr_t, const boost::uint32_t);

    double _tick_rate;
    double get_tick_rate(void){return _tick_rate;}
    double set_tick_rate(const double rate);

    /*! \brief Choose a tick rate (master clock rate) that works well for the given sampling rate.
     *
     * This function will try and choose a master clock rate automatically.
     * See the function definition for details on the algorithm.
     *
     * The chosen tick rate is the largest multiple of two that is smaler
     * than the max tick rate.
     * The base rate is either given explicitly, or is the lcm() of the tx
     * and rx sampling rates. In that case, it reads the rates directly
     * from the property tree. It also tries to guess the number of channels
     * (for the max possible tick rate) by checking the available streamers.
     * This value, too, can explicitly be given.
     *
     * \param rate If this is given, it will be used as a minimum rate, or
     *             argument to lcm().
     * \param tree_dsp_path The sampling rate from this property tree path
     *                      will be ignored.
     * \param num_chans If given, specifies the number of channels.
     */
    void set_auto_tick_rate(
            const double rate=0,
            const uhd::fs_path &tree_dsp_path="",
            size_t num_chans=0
    );

    void update_tick_rate(const double);

    /*! Check if \p tick_rate works with \p chan_count channels.
     *
     * Throws a uhd::value_error if not.
     */
    void enforce_tick_rate_limits(size_t chan_count, double tick_rate, const std::string  &direction = "");
    void check_tick_rate_with_current_streamers(double rate);

    /*! Return the max number of channels on active rx_streamer or tx_streamer objects associated with this device.
     *
     * \param direction Set to "TX" to only check tx_streamers, "RX" to only check
     *                  rx_streamers. Any other value will check if \e any active
     *                  streamers are available.
     * \return Return the number of tx streamers (direction=="TX"), the number of rx
     *         streamers (direction=="RX") or the total number of streamers.
     */
    size_t max_chan_count(const std::string &direction="");

    //! Coercer, attached to the "rate/value" property on the rx dsps.
    double coerce_rx_samp_rate(rx_dsp_core_3000::sptr, size_t, const double);
    void update_rx_samp_rate(const size_t, const double);

    //! Coercer, attached to the "rate/value" property on the tx dsps.
    double coerce_tx_samp_rate(tx_dsp_core_3000::sptr, size_t, const double);
    void update_tx_samp_rate(const size_t, const double);
};

#endif /* INCLUDED_B200_IMPL_HPP */<|MERGE_RESOLUTION|>--- conflicted
+++ resolved
@@ -47,11 +47,7 @@
 #include "recv_packet_demuxer_3000.hpp"
 static const boost::uint8_t  B200_FW_COMPAT_NUM_MAJOR = 7;
 static const boost::uint8_t  B200_FW_COMPAT_NUM_MINOR = 0;
-<<<<<<< HEAD
-static const boost::uint16_t B200_FPGA_COMPAT_NUM = 7;
-=======
-static const boost::uint16_t B200_FPGA_COMPAT_NUM = 8;
->>>>>>> 5f4470a8
+static const boost::uint16_t B200_FPGA_COMPAT_NUM = 9;
 static const double          B200_BUS_CLOCK_RATE = 100e6;
 static const double          B200_DEFAULT_TICK_RATE = 32e6;
 static const double          B200_DEFAULT_FREQ = 100e6; // Hz
