//
// Copyright 2010 Ettus Research LLC
//
// This program is free software: you can redistribute it and/or modify
// it under the terms of the GNU General Public License as published by
// the Free Software Foundation, either version 3 of the License, or
// (at your option) any later version.
//
// This program is distributed in the hope that it will be useful,
// but WITHOUT ANY WARRANTY; without even the implied warranty of
// MERCHANTABILITY or FITNESS FOR A PARTICULAR PURPOSE.  See the
// GNU General Public License for more details.
//
// You should have received a copy of the GNU General Public License
// along with this program.  If not, see <http://www.gnu.org/licenses/>.
//

#ifndef INCLUDED_USRP2_REGS_HPP
#define INCLUDED_USRP2_REGS_HPP

//these are used to set the 

#define USRP2_MISC_OUTPUT_BASE  0xD400
#define USRP2_GPIO_BASE         0xC800
#define USRP2_ATR_BASE          0xE400
#define USRP2_BP_STATUS_BASE    0xCC00

#define USRP2P_MISC_OUTPUT_BASE 0x2000
#define USRP2P_GPIO_BASE        0x3200
#define USRP2P_ATR_BASE         0x3800
#define USRP2P_BP_STATUS_BASE   0x3300

#define USRP2P_FIRST_HW_REV     0x0A00

typedef struct {
	int sr_misc;
	int sr_tx_prot_eng;
	int sr_rx_prot_eng;
	int sr_buffer_pool_ctrl;
	int sr_udp_sm;
	int sr_tx_dsp;
	int sr_tx_ctrl;
	int sr_rx_dsp;
	int sr_rx_ctrl;
	int sr_time64;
	int sr_simtimer;
	int sr_last;
	int misc_ctrl_clock;
	int misc_ctrl_serdes;
	int misc_ctrl_adc;
	int misc_ctrl_leds;
	int misc_ctrl_phy;
	int misc_ctrl_dbg_mux;
	int misc_ctrl_ram_page;
	int misc_ctrl_flush_icache;
	int misc_ctrl_led_src;
	int time64_secs; // value to set absolute secs to on next PPS
	int time64_ticks; // value to set absolute ticks to on next PPS
	int time64_flags; // flags -- see chart below
	int time64_imm; // set immediate (0=latch on next pps, 1=latch immediate, default=0)
	int time64_tps; // ticks per second rollover count
	int time64_secs_rb;
	int time64_ticks_rb;
	int dsp_tx_freq;
	int dsp_tx_scale_iq;
	int dsp_tx_interp_rate;
  int dsp_tx_mux;
	int dsp_rx_freq;
	int dsp_rx_scale_iq;
	int dsp_rx_decim_rate;
	int dsp_rx_dcoffset_i;
	int dsp_rx_dcoffset_q;
	int dsp_rx_mux;
	int gpio_base;
	int gpio_io;
	int gpio_ddr;
	int gpio_tx_sel;
	int gpio_rx_sel;
	int atr_base;
	int atr_idle_txside;
	int atr_idle_rxside;
	int atr_intx_txside;
	int atr_intx_rxside;
	int atr_inrx_txside;
	int atr_inrx_rxside;
	int atr_full_txside;
	int atr_full_rxside;
	int rx_ctrl_stream_cmd;
	int rx_ctrl_time_secs;
	int rx_ctrl_time_ticks;
	int rx_ctrl_clear_overrun;
	int rx_ctrl_vrt_header;
	int rx_ctrl_vrt_stream_id;
  int rx_ctrl_vrt_trailer;
	int rx_ctrl_nsamps_per_pkt;
	int rx_ctrl_nchannels;
  int tx_ctrl_num_chan;
  int tx_ctrl_clear_state;
  int tx_ctrl_report_sid;
  int tx_ctrl_policy;
} usrp2_regs_t;

extern const usrp2_regs_t usrp2_regs; //the register definitions, set in usrp2_regs.cpp and usrp2p_regs.cpp

usrp2_regs_t usrp2_get_regs(int hw_rev);

////////////////////////////////////////////////////
// Settings Bus, Slave #7, Not Byte Addressable!
//
// Output-only from processor point-of-view.
// 1KB of address space (== 256 32-bit write-only regs)


//#define MISC_OUTPUT_BASE        0xD400
//#define TX_PROTOCOL_ENGINE_BASE 0xD480
//#define RX_PROTOCOL_ENGINE_BASE 0xD4C0
//#define BUFFER_POOL_CTRL_BASE   0xD500
//#define LAST_SETTING_REG        0xD7FC  // last valid setting register

/////////////////////////////////////////////////
// SPI Slave Constants
////////////////////////////////////////////////
// Masks for controlling different peripherals
#define SPI_SS_AD9510    1
#define SPI_SS_AD9777    2
#define SPI_SS_RX_DAC    4
#define SPI_SS_RX_ADC    8
#define SPI_SS_RX_DB    16
#define SPI_SS_TX_DAC   32
#define SPI_SS_TX_ADC   64
#define SPI_SS_TX_DB   128
#define SPI_SS_ADS62P44 256 //for usrp2p

/////////////////////////////////////////////////
// Misc Control
////////////////////////////////////////////////
#define U2_FLAG_MISC_CTRL_SERDES_ENABLE 8
#define U2_FLAG_MISC_CTRL_SERDES_PRBSEN 4
#define U2_FLAG_MISC_CTRL_SERDES_LOOPEN 2
#define U2_FLAG_MISC_CTRL_SERDES_RXEN   1

#define U2_FLAG_MISC_CTRL_ADC_ON  0x0F
#define U2_FLAG_MISC_CTRL_ADC_OFF 0x00

/////////////////////////////////////////////////
// VITA49 64 bit time (write only)
////////////////////////////////////////////////
  /*!
   * \brief Time 64 flags
   *
   * <pre>
   *
   *    3                   2                   1                       
   *  1 0 9 8 7 6 5 4 3 2 1 0 9 8 7 6 5 4 3 2 1 0 9 8 7 6 5 4 3 2 1 0
   * +-----------------------------------------------------------+-+-+
   * |                                                           |S|P|
   * +-----------------------------------------------------------+-+-+
   *
   * P - PPS edge selection (0=negedge, 1=posedge, default=0)
   * S - Source (0=sma, 1=mimo, 0=default)
   *
   * </pre>
   */
<<<<<<< HEAD
=======
#define U2_REG_TIME64_SECS  _SR_ADDR(SR_TIME64 + 0)  // value to set absolute secs to on next PPS
#define U2_REG_TIME64_TICKS _SR_ADDR(SR_TIME64 + 1)  // value to set absolute ticks to on next PPS
#define U2_REG_TIME64_FLAGS _SR_ADDR(SR_TIME64 + 2)  // flags - see chart above
#define U2_REG_TIME64_IMM   _SR_ADDR(SR_TIME64 + 3)  // set immediate (0=latch on next pps, 1=latch immediate, default=0)
#define U2_REG_TIME64_TPS   _SR_ADDR(SR_TIME64 + 4)  // the ticks per second rollover count

#define U2_REG_TIME64_SECS_RB  (0xCC00 + 4*10)
#define U2_REG_TIME64_TICKS_RB (0xCC00 + 4*11)
#define U2_REG_COMPAT_NUM_RB   (0xCC00 + 4*12)
>>>>>>> 9e419c7b

//pps flags (see above)
#define U2_FLAG_TIME64_PPS_NEGEDGE (0 << 0)
#define U2_FLAG_TIME64_PPS_POSEDGE (1 << 0)
#define U2_FLAG_TIME64_PPS_SMA     (0 << 1)
#define U2_FLAG_TIME64_PPS_MIMO    (1 << 1)

#define U2_FLAG_TIME64_LATCH_NOW 1
#define U2_FLAG_TIME64_LATCH_NEXT_PPS 0

/////////////////////////////////////////////////
// DSP TX Regs
////////////////////////////////////////////////

  /*!
   * \brief output mux configuration.
   *
   * <pre>
   *     3                   2                   1                       
   *   1 0 9 8 7 6 5 4 3 2 1 0 9 8 7 6 5 4 3 2 1 0 9 8 7 6 5 4 3 2 1 0
   *  +-------------------------------+-------+-------+-------+-------+
   *  |                                               | DAC1  |  DAC0 |
   *  +-------------------------------+-------+-------+-------+-------+
   * 
   *  There are N DUCs (1 now) with complex inputs and outputs.
   *  There are two DACs.
   * 
   *  Each 4-bit DACx field specifies the source for the DAC
   *  Each subfield is coded like this: 
   * 
   *     3 2 1 0
   *    +-------+
   *    |   N   |
   *    +-------+
   * 
   *  N specifies which DUC output is connected to this DAC.
   * 
   *   N   which interp output
   *  ---  -------------------
   *   0   DUC 0 I
   *   1   DUC 0 Q
   *   2   DUC 1 I
   *   3   DUC 1 Q
   *   F   All Zeros
   *   
   * The default value is 0x10
   * </pre>
   */

/////////////////////////////////////////////////
// DSP RX Regs
////////////////////////////////////////////////

  /*!
   * \brief input mux configuration.
   *
   * This determines which ADC (or constant zero) is connected to 
   * each DDC input.  There are N DDCs (1 now).  Each has two inputs.
   *
   * <pre>
   * Mux value:
   *
   *    3                   2                   1                       
   *  1 0 9 8 7 6 5 4 3 2 1 0 9 8 7 6 5 4 3 2 1 0 9 8 7 6 5 4 3 2 1 0
   * +-------+-------+-------+-------+-------+-------+-------+-------+
   * |                                                       |Q0 |I0 |
   * +-------+-------+-------+-------+-------+-------+-------+-------+
   *
   * Each 2-bit I field is either 00 (A/D A), 01 (A/D B) or 1X (const zero)
   * Each 2-bit Q field is either 00 (A/D A), 01 (A/D B) or 1X (const zero)
   *
   * The default value is 0x4
   * </pre>
   */

////////////////////////////////////////////////
// GPIO, Slave 4
////////////////////////////////////////////////

// each 2-bit sel field is layed out this way
#define U2_FLAG_GPIO_SEL_GPIO      0 // if pin is an output, set by GPIO register
#define U2_FLAG_GPIO_SEL_ATR       1 // if pin is an output, set by ATR logic
#define U2_FLAG_GPIO_SEL_DEBUG_0   2 // if pin is an output, debug lines from FPGA fabric
#define U2_FLAG_GPIO_SEL_DEBUG_1   3 // if pin is an output, debug lines from FPGA fabric

///////////////////////////////////////////////////
// ATR Controller, Slave 11
////////////////////////////////////////////////


///////////////////////////////////////////////////
// RX CTRL regs
///////////////////////////////////////////////////


///////////////////////////////////////////////////
// TX CTRL regs
///////////////////////////////////////////////////
//#define U2_REG_TX_CTRL_NUM_CHAN          _SR_ADDR(SR_TX_CTRL + 0)
//#define U2_REG_TX_CTRL_CLEAR_STATE       _SR_ADDR(SR_TX_CTRL + 1)
//#define U2_REG_TX_CTRL_REPORT_SID        _SR_ADDR(SR_TX_CTRL + 2)
//#define U2_REG_TX_CTRL_POLICY            _SR_ADDR(SR_TX_CTRL + 3)

#define U2_FLAG_TX_CTRL_POLICY_WAIT          (0x1 << 0)
#define U2_FLAG_TX_CTRL_POLICY_NEXT_PACKET   (0x1 << 1)
#define U2_FLAG_TX_CTRL_POLICY_NEXT_BURST    (0x1 << 2)

#endif /* INCLUDED_USRP2_REGS_HPP */<|MERGE_RESOLUTION|>--- conflicted
+++ resolved
@@ -61,6 +61,7 @@
 	int time64_tps; // ticks per second rollover count
 	int time64_secs_rb;
 	int time64_ticks_rb;
+  int compat_num_rb;
 	int dsp_tx_freq;
 	int dsp_tx_scale_iq;
 	int dsp_tx_interp_rate;
@@ -161,18 +162,6 @@
    *
    * </pre>
    */
-<<<<<<< HEAD
-=======
-#define U2_REG_TIME64_SECS  _SR_ADDR(SR_TIME64 + 0)  // value to set absolute secs to on next PPS
-#define U2_REG_TIME64_TICKS _SR_ADDR(SR_TIME64 + 1)  // value to set absolute ticks to on next PPS
-#define U2_REG_TIME64_FLAGS _SR_ADDR(SR_TIME64 + 2)  // flags - see chart above
-#define U2_REG_TIME64_IMM   _SR_ADDR(SR_TIME64 + 3)  // set immediate (0=latch on next pps, 1=latch immediate, default=0)
-#define U2_REG_TIME64_TPS   _SR_ADDR(SR_TIME64 + 4)  // the ticks per second rollover count
-
-#define U2_REG_TIME64_SECS_RB  (0xCC00 + 4*10)
-#define U2_REG_TIME64_TICKS_RB (0xCC00 + 4*11)
-#define U2_REG_COMPAT_NUM_RB   (0xCC00 + 4*12)
->>>>>>> 9e419c7b
 
 //pps flags (see above)
 #define U2_FLAG_TIME64_PPS_NEGEDGE (0 << 0)
