--- conflicted
+++ resolved
@@ -19,77 +19,43 @@
 namespace nirio_driver_iface {
 
 nirio_status rio_open(
-<<<<<<< HEAD
-    const std::string& /* device_path */,
-    rio_dev_handle_t& /* device_handle */)
-=======
     UHD_UNUSED(const std::string& device_path),
     UHD_UNUSED(rio_dev_handle_t& device_handle))
->>>>>>> 1200721b
 {
     return NiRio_Status_FeatureNotSupported;
 }
 
-<<<<<<< HEAD
-void rio_close(rio_dev_handle_t& /* device_handle */)
-{
-}
-
-bool rio_isopen(rio_dev_handle_t /* device_handle */)
-=======
 void rio_close(UHD_UNUSED(rio_dev_handle_t& device_handle))
 {
 }
 
 bool rio_isopen(UHD_UNUSED(rio_dev_handle_t device_handle))
->>>>>>> 1200721b
 {
     return false;
 }
 
 nirio_status rio_ioctl(
-<<<<<<< HEAD
-    rio_dev_handle_t /* device_handle */,
-    uint32_t /* ioctl_code */,
-    const void* /* write_buf */,
-    size_t /* write_buf_len */,
-    void* /* read_buf */,
-    size_t /* read_buf_len */)
-=======
     UHD_UNUSED(rio_dev_handle_t device_handle),
     UHD_UNUSED(uint32_t ioctl_code),
     UHD_UNUSED(const void *write_buf),
     UHD_UNUSED(size_t write_buf_len),
     UHD_UNUSED(void *read_buf),
     UHD_UNUSED(size_t read_buf_len))
->>>>>>> 1200721b
 {
     return NiRio_Status_FeatureNotSupported;
 }
 
 nirio_status rio_mmap(
-<<<<<<< HEAD
-    rio_dev_handle_t /* device_handle */,
-    uint16_t /* memory_type */,
-    size_t /* size */,
-    bool /* writable */,
-    rio_mmap_t& /* map */)
-=======
     UHD_UNUSED(rio_dev_handle_t device_handle),
     UHD_UNUSED(uint16_t memory_type),
     UHD_UNUSED(size_t size),
     UHD_UNUSED(bool writable),
     UHD_UNUSED(rio_mmap_t &map))
->>>>>>> 1200721b
 {
     return NiRio_Status_FeatureNotSupported;
 }
 
-<<<<<<< HEAD
-nirio_status rio_munmap(rio_mmap_t& /* map */)
-=======
 nirio_status rio_munmap(UHD_UNUSED(rio_mmap_t &map))
->>>>>>> 1200721b
 {
     return NiRio_Status_FeatureNotSupported;
 }
