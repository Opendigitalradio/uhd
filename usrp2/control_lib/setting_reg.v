--- conflicted
+++ resolved
@@ -1,13 +1,9 @@
 
 
 module setting_reg
-<<<<<<< HEAD
-  #(parameter my_addr = 0, parameter at_reset=32'd0)
-=======
   #(parameter my_addr = 0, 
     parameter width = 32,
     parameter at_reset=32'd0)
->>>>>>> 621ad7cc
     (input clk, input rst, input strobe, input wire [7:0] addr,
      input wire [31:0] in, output reg [width-1:0] out, output reg changed);
    
